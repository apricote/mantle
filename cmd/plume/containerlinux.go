--- conflicted
+++ resolved
@@ -131,25 +131,14 @@
 				RecommendedVMSize: "Medium",
 				IconURI:           "coreos-globe-color-lg-100px.png",
 				SmallIconURI:      "coreos-globe-color-lg-45px.png",
-<<<<<<< HEAD
-			},
-			AWS: awsSpec{
-				BaseName:        "Flatcar",
-				BaseDescription: "Flatcar Container Linux",
-				Prefix:          "flatcar_production_ami_",
-				Image:           "flatcar_production_ami_vmdk_image.vmdk.bz2",
-				Partitions:      awsPartitions,
-			},
-=======
-			},
-			AWS: awsSpec{
-				BaseName:        "Flatcar",
-				BaseDescription: "Flatcar Container Linux",
-				Prefix:          "flatcar_production_ami_",
-				Image:           "flatcar_production_ami_vmdk_image.vmdk.bz2",
-				Partitions:      awsPartitions,
-			},
->>>>>>> 21d75090
+			},
+			AWS: awsSpec{
+				BaseName:        "Flatcar",
+				BaseDescription: "Flatcar Container Linux",
+				Prefix:          "flatcar_production_ami_",
+				Image:           "flatcar_production_ami_vmdk_image.vmdk.bz2",
+				Partitions:      awsPartitions,
+			},
 		},
 		"edge": channelSpec{
 			BaseURL:      "gs://flatcar-jenkins/edge/boards",
