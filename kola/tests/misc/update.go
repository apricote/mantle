--- conflicted
+++ resolved
@@ -43,14 +43,14 @@
 	register.Register(&register.Test{
 		Run:         RebootIntoUSRB,
 		ClusterSize: 1,
-		Name:        "flatcar.update.reboot",
+		Name:        "coreos.update.reboot",
 		UserData:    disableUpdateEngine,
 		Distros:     []string{"cl"},
 	})
 	register.Register(&register.Test{
 		Run:         RecoverBadVerity,
 		ClusterSize: 1,
-		Name:        "flatcar.update.badverity",
+		Name:        "coreos.update.badverity",
 		Flags:       []register.Flag{register.NoEmergencyShellCheck},
 		UserData:    disableUpdateEngine,
 		Distros:     []string{"cl"},
@@ -58,7 +58,7 @@
 	register.Register(&register.Test{
 		Run:         RecoverBadUsr,
 		ClusterSize: 1,
-		Name:        "flatcar.update.badusr",
+		Name:        "coreos.update.badusr",
 		Flags:       []register.Flag{register.NoEmergencyShellCheck},
 		UserData:    disableUpdateEngine,
 		Distros:     []string{"cl"},
@@ -103,11 +103,7 @@
 	c.MustSSH(m, "sudo cp /boot/flatcar/vmlinuz-a /boot/flatcar/vmlinuz-b")
 
 	// invalidate verity hash on B kernel
-<<<<<<< HEAD
-	c.MustSSH(m, fmt.Sprintf("sudo dd of=/boot/flatcar/vmlinuz-b bs=1 seek=%d count=64 conv=notrunc status=none <<<0000000000000000000000000000000000000000000000000000000000000000", getKernelVerityHashOffset(c)))
-=======
-	c.MustSSH(m, "sudo dd of=/boot/coreos/vmlinuz-b bs=1 seek=64 count=64 conv=notrunc status=none <<<0000000000000000000000000000000000000000000000000000000000000000")
->>>>>>> 356a447e
+	c.MustSSH(m, "sudo dd of=/boot/flatcar/vmlinuz-b bs=1 seek=64 count=64 conv=notrunc status=none <<<0000000000000000000000000000000000000000000000000000000000000000")
 
 	prioritizeUsr(c, m, "USR-B")
 	rebootWithEmergencyShellTimeout(c, m)
@@ -140,11 +136,7 @@
 	c.MustSSH(m, "sudo cp /boot/flatcar/vmlinuz-a /boot/flatcar/vmlinuz-b")
 
 	// update verity hash on B kernel
-<<<<<<< HEAD
-	c.MustSSH(m, fmt.Sprintf("sudo dd of=/boot/flatcar/vmlinuz-b bs=1 seek=%d count=64 conv=notrunc status=none <<<%s", getKernelVerityHashOffset(c), verityHash))
-=======
-	c.MustSSH(m, fmt.Sprintf("sudo dd of=/boot/coreos/vmlinuz-b bs=1 seek=64 count=64 conv=notrunc status=none <<<%s", verityHash))
->>>>>>> 356a447e
+	c.MustSSH(m, fmt.Sprintf("sudo dd of=/boot/flatcar/vmlinuz-b bs=1 seek=64 count=64 conv=notrunc status=none <<<%s", verityHash))
 
 	prioritizeUsr(c, m, "USR-B")
 	rebootWithEmergencyShellTimeout(c, m)
